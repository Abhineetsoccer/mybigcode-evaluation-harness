--- conflicted
+++ resolved
@@ -368,7 +368,6 @@
                     task, intermediate_generations=intermediate_generations
                 )
                 if accelerator.is_main_process:
-<<<<<<< HEAD
                     save_generations_path = f"{os.path.splitext(args.save_generations_path)[0]}_{task}.json"
                     save_references_path = f"references_{task}.json"
                     evaluator.save_json_files(
@@ -377,15 +376,6 @@
                         save_generations_path,
                         save_references_path,
                     )
-=======
-                    with open(args.save_generations_path, "w") as fp:
-                        json.dump(generations, fp)
-                        print(f"generations were saved at {args.save_generations_path}")
-                    if args.save_references:
-                        with open(args.save_references_path, "w") as fp:
-                            json.dump(references, fp)
-                            print(f"references were saved at {args.save_references_path}")
->>>>>>> 8d9f6671
             else:
                 results[task] = evaluator.evaluate(
                     task, intermediate_generations=intermediate_generations
