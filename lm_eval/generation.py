--- conflicted
+++ resolved
@@ -1,9 +1,6 @@
 import json
-<<<<<<< HEAD
 import os
-=======
 from math import ceil
->>>>>>> 9dcb5e19
 
 from accelerate.utils import set_seed
 from torch.utils.data.dataloader import DataLoader
@@ -43,11 +40,7 @@
         
 
 def parallel_generations(task, dataset, accelerator, model, tokenizer, n_tasks, args):
-<<<<<<< HEAD
-    if args.generations_path and os.path.exists(args.generations_path):
-=======
     if args.load_generations_path:
->>>>>>> 9dcb5e19
         # load generated code
         with open(args.load_generations_path) as fp:
             generations = json.load(fp)
@@ -67,7 +60,6 @@
         "top_k": args.top_k,
         "max_length": args.max_length_generation,
     }
-<<<<<<< HEAD
     stopping_criteria = []
     # The input_length / start_length set to 0 for now will be adjusted later
     # Check if the task has a custom check_fn method for the stopping criteria
@@ -85,13 +77,6 @@
     if hasattr(task, "max_length_multiplier") and task.max_length_multiplier:
         stopping_criteria.append(
             TooLongFunctionCriteria(0, task.max_length_multiplier)
-=======
-    if task.stop_words:
-        if tokenizer.eos_token:
-            task.stop_words.append(tokenizer.eos_token)
-        gen_kwargs["stopping_criteria"] = StoppingCriteriaList(
-            [EndOfFunctionCriteria(0, task.stop_words, tokenizer)]
->>>>>>> 9dcb5e19
         )
     
     if stopping_criteria:
