import inspect
from pprint import pprint

from . import (apps, codexglue_code_to_text, codexglue_text_to_text, conala,
<<<<<<< HEAD
               concode, ds1000, gsm, humaneval, humanevalpack, mbpp, multiple, parity, python_bugs, quixbugs)
=======
               concode, ds1000, gsm, humaneval, mbpp, multiple, instruct_humaneval)
>>>>>>> 9d8efdb9

TASK_REGISTRY = {
    **apps.create_all_tasks(),
    **codexglue_code_to_text.create_all_tasks(),
    **codexglue_text_to_text.create_all_tasks(),
    **multiple.create_all_tasks(),
    "codexglue_code_to_text-python-left": codexglue_code_to_text.LeftCodeToText,
    "conala": conala.Conala,
    "concode": concode.Concode,
    **ds1000.create_all_tasks(),
    "humaneval": humaneval.HumanEval,
    **humanevalpack.create_all_tasks(),
    "mbpp": mbpp.MBPP,
    "parity": parity.Parity,
    "python_bugs": python_bugs.PythonBugs,
    "quixbugs": quixbugs.QuixBugs,
    **gsm.create_all_tasks(),
    **instruct_humaneval.create_all_tasks(),
}

ALL_TASKS = sorted(list(TASK_REGISTRY))


def get_task(task_name, args=None):
    try:
        ## Only if the task takes a mutate_method argument, should we pass it
        #if "mutate_method" in inspect.signature(TASK_REGISTRY[task_name]).parameters:
        #    return TASK_REGISTRY[task_name](mutate_method=mutate_method)
        #else:
        kwargs = {}
        if "mutate_method" in inspect.signature(TASK_REGISTRY[task_name]).parameters:
            kwargs["mutate_method"] = args.mutate_method
        if "load_data_path" in inspect.signature(TASK_REGISTRY[task_name]).parameters:
            kwargs["load_data_path"] = args.load_data_path
        return TASK_REGISTRY[task_name](**kwargs)
    except KeyError:
        print("Available tasks:")
        pprint(TASK_REGISTRY)
        raise KeyError(f"Missing task {task_name}")<|MERGE_RESOLUTION|>--- conflicted
+++ resolved
@@ -2,11 +2,7 @@
 from pprint import pprint
 
 from . import (apps, codexglue_code_to_text, codexglue_text_to_text, conala,
-<<<<<<< HEAD
-               concode, ds1000, gsm, humaneval, humanevalpack, mbpp, multiple, parity, python_bugs, quixbugs)
-=======
-               concode, ds1000, gsm, humaneval, mbpp, multiple, instruct_humaneval)
->>>>>>> 9d8efdb9
+               concode, ds1000, gsm, humaneval, humanevalpack, instruct_humaneval, mbpp, multiple, parity, python_bugs, quixbugs)
 
 TASK_REGISTRY = {
     **apps.create_all_tasks(),
